/*
 * Copyright (c) 2000, 2001, 2002, 2003, 2004, 2005, 2008, 2009
 *	The President and Fellows of Harvard College.
 *
 * Redistribution and use in source and binary forms, with or without
 * modification, are permitted provided that the following conditions
 * are met:
 * 1. Redistributions of source code must retain the above copyright
 *    notice, this list of conditions and the following disclaimer.
 * 2. Redistributions in binary form must reproduce the above copyright
 *    notice, this list of conditions and the following disclaimer in the
 *    documentation and/or other materials provided with the distribution.
 * 3. Neither the name of the University nor the names of its contributors
 *    may be used to endorse or promote products derived from this software
 *    without specific prior written permission.
 *
 * THIS SOFTWARE IS PROVIDED BY THE UNIVERSITY AND CONTRIBUTORS ``AS IS'' AND
 * ANY EXPRESS OR IMPLIED WARRANTIES, INCLUDING, BUT NOT LIMITED TO, THE
 * IMPLIED WARRANTIES OF MERCHANTABILITY AND FITNESS FOR A PARTICULAR PURPOSE
 * ARE DISCLAIMED.  IN NO EVENT SHALL THE UNIVERSITY OR CONTRIBUTORS BE LIABLE
 * FOR ANY DIRECT, INDIRECT, INCIDENTAL, SPECIAL, EXEMPLARY, OR CONSEQUENTIAL
 * DAMAGES (INCLUDING, BUT NOT LIMITED TO, PROCUREMENT OF SUBSTITUTE GOODS
 * OR SERVICES; LOSS OF USE, DATA, OR PROFITS; OR BUSINESS INTERRUPTION)
 * HOWEVER CAUSED AND ON ANY THEORY OF LIABILITY, WHETHER IN CONTRACT, STRICT
 * LIABILITY, OR TORT (INCLUDING NEGLIGENCE OR OTHERWISE) ARISING IN ANY WAY
 * OUT OF THE USE OF THIS SOFTWARE, EVEN IF ADVISED OF THE POSSIBILITY OF
 * SUCH DAMAGE.
 */

#ifndef _ADDRSPACE_H_
#define _ADDRSPACE_H_

#define NUM_STACK_PAGES 16
#define PAGETABLE_SIZE 1024

/*
 * Address space structure and operations.
 */


#include <vm.h>
#include "opt-dumbvm.h"

struct vnode;

/*
 * Address space - data structure associated with the virtual memory
 * space of a process.
 *
 * You write this.
 */


struct addrspace {
#if OPT_DUMBVM
        vaddr_t as_vbase1;
        paddr_t as_pbase1;
        size_t as_npages1;
        vaddr_t as_vbase2;
        paddr_t as_pbase2;
        size_t as_npages2;
        paddr_t as_stackpbase;

#else
        struct region *region_list;
<<<<<<< HEAD
        paddr_t **pagetable;
=======
>>>>>>> e087d736
#endif
};

struct region {
        vaddr_t vaddr;
        size_t memsize;
        bool readable;
        bool writeable;
        bool executable;
        bool old_writeable;
        struct region *next;
};

<<<<<<< HEAD

=======
>>>>>>> e087d736
/*
 * Functions in addrspace.c:
 *
 *    as_create - create a new empty address space. You need to make
 *                sure this gets called in all the right places. You
 *                may find you want to change the argument list. May
 *                return NULL on out-of-memory error.
 *
 *    as_copy   - create a new address space that is an exact copy of
 *                an old one. Probably calls as_create to get a new
 *                empty address space and fill it in, but that's up to
 *                you.
 *
 *    as_activate - make curproc's address space the one currently
 *                "seen" by the processor.
 *
 *    as_deactivate - unload curproc's address space so it isn't
 *                currently "seen" by the processor. This is used to
 *                avoid potentially "seeing" it while it's being
 *                destroyed.
 *
 *    as_destroy - dispose of an address space. You may need to change
 *                the way this works if implementing user-level threads.
 *
 *    as_define_region - set up a region of memory within the address
 *                space.
 *
 *    as_prepare_load - this is called before actually loading from an
 *                executable into the address space.
 *
 *    as_complete_load - this is called when loading from an executable
 *                is complete.
 *
 *    as_define_stack - set up the stack region in the address space.
 *                (Normally called *after* as_complete_load().) Hands
 *                back the initial stack pointer for the new process.
 *
 * Note that when using dumbvm, addrspace.c is not used and these
 * functions are found in dumbvm.c.
 */

struct addrspace *as_create(void);
int               as_copy(struct addrspace *src, struct addrspace **ret);
void              as_activate(void);
void              as_deactivate(void);
void              as_destroy(struct addrspace *);

int               as_define_region(struct addrspace *as,
                                   vaddr_t vaddr, size_t sz,
                                   int readable,
                                   int writeable,
                                   int executable);
int               as_prepare_load(struct addrspace *as);
int               as_complete_load(struct addrspace *as);
int               as_define_stack(struct addrspace *as, vaddr_t *initstackptr);


/*
 * Functions in loadelf.c
 *    load_elf - load an ELF user program executable into the current
 *               address space. Returns the entry point (initial PC)
 *               in the space pointed to by ENTRYPOINT.
 */

int load_elf(struct vnode *v, vaddr_t *entrypoint);


#endif /* _ADDRSPACE_H_ */<|MERGE_RESOLUTION|>--- conflicted
+++ resolved
@@ -63,10 +63,7 @@
 
 #else
         struct region *region_list;
-<<<<<<< HEAD
         paddr_t **pagetable;
-=======
->>>>>>> e087d736
 #endif
 };
 
@@ -80,10 +77,7 @@
         struct region *next;
 };
 
-<<<<<<< HEAD
 
-=======
->>>>>>> e087d736
 /*
  * Functions in addrspace.c:
  *
